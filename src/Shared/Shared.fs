--- conflicted
+++ resolved
@@ -1,16 +1,7 @@
 /// Miscellaneous stuff that is used by both Client and Server.
 namespace Shared
 
-<<<<<<< HEAD
-
-// defines all API endpoints
-module Route =
-    let builder typeName methodName =
-        sprintf "/api/%s/%s" typeName methodName
-
-=======
 open System.Runtime.CompilerServices
->>>>>>> e1cbbdfe
 open System.Text.RegularExpressions
 
 open Formally.Automata
