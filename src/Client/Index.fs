module Index

open Elmish
open Fable.Remoting.Client
open Elmish.SweetAlert
open Feliz
open Feliz.Bulma

open Shared
open Formally.Regular
open Formally.Converter

Fable.Core.JsInterop.importAll "./style.css"


type Model =
    { Project: Project
      RegularDefinitionText: string * string * string // kind, name, regexp
      Lexer: Lexer option
      SymbolTable: Result<TokenInstance, LexicalError> seq
      InputText: string }

type Msg =
    | SetRegularDefinitionText of string * string * string
    | ChangeRegularDefinitions of LexicalSpecification
    | GenerateLexer of LexicalSpecification
    | GeneratedLexer of Lexer
    | SetInputText of string
    | SetProjectIdText of string
    | SaveProject of Project
    | SavedProject of Identifier
    | LoadProject of Identifier
    | LoadedProject of Project
    | GotError of exn

let api =
    Remoting.createApi ()
    |> Remoting.withRouteBuilder Route.builder
    |> Remoting.buildProxy<FormallySharp>

let init () : Model * Cmd<Msg> =
    let emptyProject =
        { Id = ""
          Lexer = Map.empty }

    let model =
        { Project = emptyProject
          Lexer = None
          SymbolTable = []
          RegularDefinitionText = "token", "", ""
          InputText = "" }

    model, Cmd.none

let update (msg: Msg) (model: Model) : Model * Cmd<Msg> =
    match msg with
    | SetRegularDefinitionText (kind, name, body) ->
        { model with
              RegularDefinitionText = kind, name, body },
        Cmd.none

    | ChangeRegularDefinitions lexer ->
        { model with
              Project = { model.Project with Lexer = lexer } },
        Cmd.none

    | GenerateLexer spec ->
        let toastAlert =
            ToastAlert("gerando analisador léxico...")
                .Position(AlertPosition.Center)
                .ConfirmButton(false)
                .Type(AlertType.Info)

        model,
        Cmd.batch [
            SweetAlert.Run(toastAlert)
            Cmd.OfAsync.either api.generateLexer spec GeneratedLexer GotError
        ]

    | GeneratedLexer lexer ->
        let toastAlert =
            ToastAlert("analisador léxico gerado")
                .Position(AlertPosition.Center)
                .ConfirmButton(true)
                .Timeout(3000)
                .Type(AlertType.Success)

        { model with
              Lexer = Some lexer
              SymbolTable = Lexer.tokenize lexer model.InputText },
        SweetAlert.Run(toastAlert)

    | SetInputText text ->
        { model with
              InputText = text
              SymbolTable =
                  match model.Lexer with
                  | None -> model.SymbolTable
                  | Some lexer -> Lexer.tokenize lexer text },
        Cmd.none

    | SetProjectIdText id ->
        { model with
              Project = { model.Project with Id = id } },
        Cmd.none

    | SaveProject project ->
        let toastAlert =
            ToastAlert(sprintf "salvando projeto para \"%s\"..." project.Id)
                .Position(AlertPosition.TopEnd)
                .ConfirmButton(false)
                .Type(AlertType.Info)

        model,
        Cmd.batch [
            SweetAlert.Run(toastAlert)
            Cmd.OfAsync.either api.saveProject project (fun () -> SavedProject project.Id) GotError
        ]

    | SavedProject id ->
        let toastAlert =
            ToastAlert(sprintf "projeto para \"%s\" foi salvo" id)
                .Position(AlertPosition.TopEnd)
                .ConfirmButton(false)
                .Timeout(3000)
                .Type(AlertType.Success)

        model,
        SweetAlert.Run(toastAlert)

    | LoadProject id ->
        let toastAlert =
            ToastAlert(sprintf "carregando projeto para \"%s\"..." id)
                .Position(AlertPosition.TopEnd)
                .ConfirmButton(false)
                .Type(AlertType.Info)

        model,
        Cmd.batch [
            SweetAlert.Run(toastAlert)
            Cmd.OfAsync.either api.loadProject id LoadedProject GotError
        ]

    | LoadedProject project ->
        let toastAlert =
            ToastAlert(sprintf "projeto para \"%s\" foi carregado" project.Id)
                .Position(AlertPosition.TopEnd)
                .ConfirmButton(true)
                .Timeout(5000)
                .Type(AlertType.Success)

        { model with Project = project },
        SweetAlert.Run(toastAlert)

    | GotError ex ->
        let toastAlert =
            ToastAlert("erro ao efetuar operação")
                .Position(AlertPosition.Top)
                .ConfirmButton(true)
                .Timeout(13000)
                .Type(AlertType.Error)

        model,
        SweetAlert.Run(toastAlert)


let project (spec: Map<string, RegularDefinition>) (kind, name, body) (dispatch: Msg -> unit) =
    // kinds of regular definitions
    let tokenOption = "token"
    let fragmentOption = "fragmento"
    let separatorOption = "separador"

    let regexp =
        if kind = fragmentOption then
            Regexp.tryParse body
        else
            // make a map of (name -> regex ragment) for inlining in other definitions
            let fragments =
                Map.toSeq spec
                |> Seq.choose
                    (fun (name, def) ->
                        match def with
                        | Fragment r -> Some (name, r.String)
                        | notFragment -> None)
                |> Map.ofSeq
            // inline fragments (if any), then parse the regex
            Converter.convertTokenToRegexString(body, fragments)
            |> Regexp.tryParse

    let nameIsValid = Identifier.isValid name
    let regexpIsValid = Option.isSome regexp

    // normalized priority of each regular definition
    let priorities =
        Map.toSeq spec
        |> Seq.map
            (fun (name, def) ->
                match def with
                | Fragment r -> -2, (name, def)
                | Separator r -> -1, (name, def)
                | TokenClass (r, prio) -> prio, (name, def)) // always >= 0
        |> Seq.sortBy fst
        |> Seq.mapi (fun newPrio (_, (name, def)) -> name, (def, newPrio))
        |> Map.ofSeq

    let maxPriority = Map.count priorities

    // build a new set of orderd regular definitions while moving (or inserting) a token
    let moveToken name regexp delta =
        let priority =
            Map.tryFind name priorities
            |> Option.map snd
            |> Option.defaultValue 0
        let priority = priority + delta
        let lower, higher =
            // remove the token we're going to move
            Map.toSeq priorities
            |> Seq.filter (fun (other, _) -> other <> name)
            // then partition regular definitions based on priority
            |> Seq.sortBy (fun (_, (def, p)) -> p)
            |> Seq.toArray
            |> Array.partition
                (fun (_, (def, p)) ->
                    if delta > 0 then p <= priority else p < priority)
        // add up the arrays, with the moved token in the middle
        Array.concat [ lower; [| name, (TokenClass (regexp, priority), priority) |]; higher ]
        // re-evaluate priorities based on their resulting index
        |> Seq.mapi
            (fun priority (name, (def, _)) ->
                match def with
                | TokenClass (regexp, _) -> name, TokenClass (regexp, priority)
                | def -> name, def)
        |> Map.ofSeq

    let addRegularDefinitionButton =
        let buttonEnabled = nameIsValid && regexpIsValid
        let willOverwrite = Map.containsKey name spec
        Bulma.button.a [
            prop.text (if not willOverwrite then "adicionar" else sprintf "editar <%s>" name)
            prop.disabled (not buttonEnabled)
            prop.onClick
                (fun _ ->
                    let regexp = UserRegexp(body, Option.get regexp)
                    // when editing a token, we want to maintain existing priority
                    if kind = tokenOption then
                        match Map.tryFind name spec with
                        | Some (TokenClass (previous, priority)) ->
                            let token = TokenClass (regexp, priority)
                            Map.add name token spec
<<<<<<< HEAD
                        | _ ->
                            moveToken name regexp 0
=======
                        | notToken -> moveToken name regexp 0
>>>>>>> e1cbbdfe
                        |> ChangeRegularDefinitions
                        |> dispatch
                    // otherwise, just put the definition in the lex spec
                    elif kind = fragmentOption then
                        Fragment regexp
                        |> fun def -> Map.add name def spec
                        |> ChangeRegularDefinitions
                        |> dispatch
                    elif kind = separatorOption then
                        Separator regexp
                        |> fun def -> Map.add name def spec
                        |> ChangeRegularDefinitions
                        |> dispatch)
            if willOverwrite then color.isWarning else color.isSuccess
        ]

    let viewRegularDefinition name def =
        let kind, (regexp: UserRegexp) =
            match def with
            | TokenClass (regexp, priority) -> tokenOption, regexp
            | Fragment regexp -> fragmentOption, regexp
            | Separator regexp -> separatorOption, regexp

        Bulma.columns [
            columns.isVCentered
            columns.isMobile
            columns.isMultiline
            columns.isCentered
            prop.children [
                // type
                Bulma.column [
                    column.isOneFifthTablet
                    prop.style [ style.paddingRight (length.rem 0.5) ]
                    prop.children [
                        Bulma.text.p [
                            prop.text kind
                            text.isFamilyCode
                            color.hasTextPrimary
                        ]
                    ]
                ]
                // name
                Bulma.column [
                    column.isOneFifthTablet
                    prop.style [ style.padding (length.rem 0.0) ]
                    prop.children [
                        Bulma.text.p [
                            prop.text (name: string)
                            text.isFamilyCode
                            color.hasTextInfo
                        ]
                    ]
                ]
                // user-facing regex string
                Bulma.column [
                    prop.style [ style.padding (length.rem 0.5) ]
                    prop.children [
                        Bulma.text.p [
                            prop.text (string regexp)
                            text.isFamilyCode
                        ]
                    ]
                ]
                // priority buttons, for tokens only
                match def with
                | TokenClass (regexp, priority) ->
                    Bulma.column [
                        column.isNarrow
                        prop.children [
                            Bulma.container [
                                Bulma.icon [
                                    icon.isSmall
                                    prop.style [
                                        style.paddingRight (length.rem 0)
                                        style.paddingLeft (length.rem 0.5)
                                    ]
                                    prop.children [
                                        Html.a [
                                            prop.className "fas fa-angle-up"
                                            prop.onClick
                                                (fun _ ->
                                                    moveToken name regexp +1
                                                    |> ChangeRegularDefinitions
                                                    |> dispatch)
                                        ]
                                    ]
                                ]
                                Bulma.icon [
                                    icon.isSmall
                                    prop.style [ style.padding (length.rem 0) ]
                                    prop.children [
                                        Html.a [
                                            prop.className "fas fa-angle-down"
                                            prop.onClick
                                                (fun _ ->
                                                    moveToken name regexp -1
                                                    |> ChangeRegularDefinitions
                                                    |> dispatch)
                                        ]
                                    ]
                                ]
                            ]
                        ]
                    ]
                | notToken -> ()
                // remove button
                Bulma.column [
                    column.isNarrow
                    prop.style [ style.paddingLeft (length.rem 0) ]
                    prop.children [
                        Bulma.delete [
                            prop.onClick
                                (fun _ ->
                                    Map.remove name spec
                                    |> ChangeRegularDefinitions
                                    |> dispatch)
                        ]
                    ]
                ]
            ]
        ]

    // when displaying, we want fragments, separators, then tokens by descending priority
    let displayOrder =
        Map.toSeq priorities
        |> Seq.sortBy
            (fun (name, (def, prio)) ->
                match def with
                | Fragment _ -> -2
                | Separator _ -> -1
                | TokenClass _ -> maxPriority - prio)
        |> Seq.map (fun (name, (def, prio)) -> name, def)

    Bulma.block [
        // existing regular definitions
        Bulma.content [
            for name, def in displayOrder do
                viewRegularDefinition name def
        ]
        // partially-filled regular definition fields
        Bulma.columns [
            columns.isMobile
            columns.isMultiline
            columns.isCentered
            prop.children [
                Bulma.column [
                    column.isNarrow
                    prop.style [ style.paddingRight (length.rem 0) ]
                    prop.children [
                        Bulma.select [
                            prop.children [
                                Html.option tokenOption
                                Html.option fragmentOption
                                Html.option separatorOption
                            ]
                            prop.value kind
                            prop.onChange
                                (fun kind ->
                                    (kind, name, body)
                                    |> SetRegularDefinitionText
                                    |> dispatch)
                        ]
                    ]
                ]
                Bulma.column [
                    column.isOneFifthDesktop
                    prop.style [ style.paddingRight (length.rem 0.5) ]
                    prop.children [
                        Bulma.input.text [
                            prop.value name
                            prop.placeholder "nome"
                            prop.onChange
                                (fun name ->
                                    (kind, name, body)
                                    |> SetRegularDefinitionText
                                    |> dispatch)
                            if not nameIsValid then color.isDanger
                        ]
                    ]
                ]
                Bulma.column [
                    column.isHalfMobile
                    prop.style [ style.paddingLeft (length.rem 0.5) ]
                    prop.children [
                        Bulma.input.text [
                            prop.value body
                            prop.placeholder "expressão regular"
                            prop.onChange
                                (fun body ->
                                    (kind, name, body)
                                    |> SetRegularDefinitionText
                                    |> dispatch)
                            if not regexpIsValid then color.isDanger
                        ]
                    ]
                ]
                Bulma.column [
                    column.isNarrow
                    prop.style [ style.paddingLeft (length.rem 0) ]
                    prop.children [ addRegularDefinitionButton ]
                ]
            ]
        ]
        // lexer generation button
        Bulma.level [
            Bulma.levelItem [
                Bulma.button.button [
                    prop.text "Gerar Analisador Léxico"
                    prop.disabled (Map.isEmpty spec)
                    prop.onClick (fun _ -> GenerateLexer spec |> dispatch)
                    button.isLarge
                    if Map.isEmpty spec then color.isWarning else color.isPrimary
                ]
            ]
        ]
    ]

let recognition (lexer: Lexer option) (symbolTable: Result<TokenInstance, LexicalError> seq) (dispatch: Msg -> unit) =
    Bulma.columns [
        // input
        columns.isMobile
        columns.isMultiline
        columns.isCentered
        prop.children [
            Bulma.column [
                column.isHalfDesktop
                column.isFullTablet
                column.isFullMobile
                prop.children [
                    Bulma.textarea [
                        prop.custom ("rows", 24)
                        prop.onChange (SetInputText >> dispatch)
                        prop.disabled (Option.isNone lexer)
                        prop.placeholder (if Option.isSome lexer then "Forneça uma entrada ao lexer."
                                          else "O lexer ainda não foi gerado.")
                    ]
                ]
            ]
            // symbol table
            Bulma.column [
                column.isHalfDesktop
                column.isFullTablet
                column.isFullMobile
                prop.children [
                    Bulma.tableContainer [
                        Bulma.table [
                            table.isFullWidth
                            table.isHoverable
                            table.isBordered
                            prop.children [
                                Html.thead [
                                    Html.tr [
                                        Html.th [
                                            prop.text "Token"
                                            text.hasTextCentered
                                        ]
                                        Html.th [
                                            prop.text "Lexema"
                                            text.hasTextCentered
                                        ]
                                        Html.th [
                                            prop.text "Posição"
                                            text.hasTextCentered
                                        ]
                                    ]
                                ]
                                Html.tbody [
                                    for entry in symbolTable do
                                        let kind, string, position, isError =
                                            match entry with
                                            | Ok token ->
                                                token.Token, token.Lexeme, token.Position, false
                                            | Result.Error error ->
                                                "ERRO LÉXICO", error.String, error.Position, true
                                        Html.tr [
                                            Html.td [
                                                prop.text kind
                                                if isError then color.hasTextDanger
                                                else color.hasTextInfo
                                            ]
                                            Html.td (String.visual string)
                                            Html.td [
                                                prop.text (sprintf "%d" position)
                                                color.hasTextLink
                                            ]
                                        ]
                                ]
                            ]
                        ]
                    ]
                ]
            ]
        ]
    ]

let main (model: Model) (dispatch: Msg -> unit) =
    let cardTitle (title: string) =
        Bulma.cardHeaderTitle.p [
            prop.text title
            cardHeaderTitle.isCentered
            size.isSize4
            color.hasBackgroundGreyDark
            color.hasTextGreyLighter
        ]

    let projectInterface =
        Bulma.card [
            Bulma.cardHeader [ cardTitle "Especificação Léxica" ]
            Bulma.cardContent [ project model.Project.Lexer model.RegularDefinitionText dispatch ]
        ]

    let recognitionInterface =
        Bulma.card [
            Bulma.cardHeader [ cardTitle "Reconhecimento" ]
            Bulma.cardContent [ recognition model.Lexer model.SymbolTable dispatch ]
        ]

    Bulma.columns [
        columns.isMobile
        columns.isMultiline
        columns.isCentered
        prop.children [
            // project interface
            Bulma.column [
                column.isHalfDesktop
                column.isFullTablet
                column.isFullMobile
                prop.children [ projectInterface ]
            ]
            // exection interface
            Bulma.column [
                column.isHalfDesktop
                column.isFullTablet
                column.isFullMobile
                prop.children [ recognitionInterface ]
            ]
        ]
    ]

let toolbar (project: Project) (dispatch: Msg -> unit) =
    let idInvalid = not (Identifier.isValid project.Id)

    Bulma.level [
        prop.children [
            Bulma.levelLeft [
                Bulma.levelItem [
                    // project mode selector
                    Bulma.tabs [
                        tabs.isBoxed
                        prop.children [
                            Html.ul [
                                Bulma.tab [
                                    tab.isActive
                                    prop.children [
                                        Html.a [ prop.text "Lexicon" ]
                                    ]
                                ]
                                Bulma.tab [
                                    prop.children [
                                        Html.a [ prop.text "Sintaxe" ]
                                    ]
                                ]
                            ]
                        ]
                    ]
                ]
            ]
            Bulma.levelRight [
                Bulma.levelItem [
                    // project save/load interface
                    Bulma.columns [
                        columns.isVCentered
                        columns.isMobile
                        columns.isMultiline
                        columns.isCentered
                        prop.children [
                            Bulma.column [
                                column.isNarrow
                                prop.children [
                                    Bulma.text.p [
                                        text.hasTextWeightBold
                                        prop.text "Projeto:"
                                    ]
                                ]
                            ]
                            Bulma.column [
                                column.isThreeFifthsMobile
                                prop.children [
                                    Bulma.input.text [
                                        prop.value project.Id
                                        prop.onTextChange (SetProjectIdText >> dispatch)
                                        prop.placeholder "identificador"
                                    ]
                                ]
                            ]
                            Bulma.column [
                                column.isNarrowTablet
                                column.isOneQuarterMobile
                                prop.children [
                                    Bulma.button.button [
                                        prop.text "abrir"
                                        prop.disabled idInvalid
                                        prop.onClick (fun _ -> LoadProject project.Id |> dispatch)
                                        color.isDanger
                                    ]
                                ]
                            ]
                            Bulma.column [
                                column.isNarrowTablet
                                column.isOneQuarterMobile
                                prop.children [
                                    Bulma.button.button [
                                        prop.text "salvar"
                                        prop.disabled idInvalid
                                        prop.onClick (fun _ -> SaveProject project |> dispatch)
                                        color.isDanger
                                    ]
                                ]
                            ]
                        ]
                    ]
                ]
            ]
        ]
    ]

let view (model: Model) (dispatch: Msg -> unit) =
    let repoUrl = "https://github.com/baioc/FormallySharp"

    let header =
        Bulma.navbar [
            color.isPrimary
            prop.style [ style.padding (length.rem 1) ]
            prop.children [
                Bulma.navbarBrand.div [
                    Bulma.title [
                        prop.text "Formally#"
                        title.is1
                        color.hasTextWhite
                    ]
                ]
                Bulma.navbarMenu [
                    Bulma.navbarEnd.div [
                        Bulma.navbarItem.a [
                            prop.className "fab fa-github"
                            prop.href repoUrl
                            size.isSize3
                        ]
                    ]
                ]
            ]
        ]

    let footer =
        Bulma.footer [
            prop.style [
                style.paddingTop (length.rem 1.5)
                style.paddingBottom (length.rem 1.5)
            ]
            prop.children [
                Html.a [
                    prop.text "Trabalho para a disciplina de Linguagens Formais e Compiladores (INE5421)"
                    prop.href repoUrl
                ]
                Html.p "© 2021 Gabriel B. Sant'Anna, Marcelo Contin, João Vitor"
            ]
        ]

    let body =
        Html.div [
            color.hasBackgroundPrimaryLight
            prop.children [
                Bulma.section [
                    prop.style [
                        style.paddingTop (length.rem 1.0)
                        style.paddingBottom (length.rem 1.0)
                    ]
                    prop.children [ toolbar model.Project dispatch ]
                ]
                Bulma.section [
                    prop.style [
                        style.paddingTop (length.rem 1.0)
                        style.paddingBottom (length.rem 2.0)
                    ]
                    prop.children [ main model dispatch ]
                ]
            ]
        ]

    Html.body [ header; body; footer ]<|MERGE_RESOLUTION|>--- conflicted
+++ resolved
@@ -247,12 +247,8 @@
                         | Some (TokenClass (previous, priority)) ->
                             let token = TokenClass (regexp, priority)
                             Map.add name token spec
-<<<<<<< HEAD
                         | _ ->
-                            moveToken name regexp 0
-=======
-                        | notToken -> moveToken name regexp 0
->>>>>>> e1cbbdfe
+                            moveToken name regexp 0 // we're actually inserting a new one
                         |> ChangeRegularDefinitions
                         |> dispatch
                     // otherwise, just put the definition in the lex spec
