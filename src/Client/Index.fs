--- conflicted
+++ resolved
@@ -13,24 +13,6 @@
 
 
 type Model =
-<<<<<<< HEAD
-    { RegularDefinitionText: string
-      TokenText: string
-      TokenKeyWord: string
-      TokenIgnore: string
-      SimulationText: string
-      Outputs: Output list }
-
-type Msg =
-    | SetRegularDefinitionText of string
-    | SetTokenText of string
-    | SetTokenKeyWord of string
-    | SetTokenIgnore of string
-    | SetSimulationText of string
-    | GetOutput of Output list
-    | DoLexicalAnalysis
-    | FinishedLexicalAnalysis of Output list
-=======
     { Project: Project
       RegularDefinitionText: string * string * string // kind, name, regexp
       Lexer: Lexer option
@@ -49,7 +31,6 @@
     | LoadProject of Identifier
     | LoadedProject of Project
     | GotError of exn
->>>>>>> 46dfe1df
 
 let api =
     Remoting.createApi ()
@@ -57,19 +38,9 @@
     |> Remoting.buildProxy<FormallySharp>
 
 let init () : Model * Cmd<Msg> =
-<<<<<<< HEAD
-    let model =
-        { RegularDefinitionText = "L : [A-Za-z]\nD : [0-9]\nComment : <--[A-Za-z0-9 ]*-->"
-          TokenText = "id : {L} ( {L} | {D} )*\nnum : {D}*"
-          TokenKeyWord = "reservada : begin\nreservada : end\nreservada : if\nreservada : then\nreservada : while\nreservada : do\nreservada : write"
-          TokenIgnore = ": {Comment}"
-          SimulationText = ""
-          Outputs = [] }
-=======
     let emptyProject =
         { Id = ""
           Lexer = Map.empty }
->>>>>>> 46dfe1df
 
     let model =
         { Project = emptyProject
@@ -82,32 +53,6 @@
 
 let update (msg: Msg) (model: Model) : Model * Cmd<Msg> =
     match msg with
-<<<<<<< HEAD
-    | SetRegularDefinitionText value ->
-        { model with 
-            RegularDefinitionText = value }, Cmd.none
-    | SetTokenText value -> 
-        { model with 
-            TokenText = value }, Cmd.none
-    | SetTokenKeyWord value -> 
-        { model with 
-            TokenKeyWord = value }, Cmd.none
-    | SetTokenIgnore value -> 
-        { model with 
-            TokenIgnore = value }, Cmd.none
-    | SetSimulationText value -> 
-        { model with 
-            SimulationText = value }, Cmd.none
-    | GetOutput outputs ->
-        { model with
-              Outputs = outputs }, Cmd.none
-    | DoLexicalAnalysis ->
-        let input = Input.create(model.RegularDefinitionText, model.TokenText, model.TokenKeyWord, model.TokenIgnore, model.SimulationText)
-        let cmd = Cmd.OfAsync.perform api.setInput input FinishedLexicalAnalysis
-        {model with
-              RegularDefinitionText = model.RegularDefinitionText}, cmd
-    | FinishedLexicalAnalysis outputs->
-=======
     | SetRegularDefinitionText (kind, name, body) ->
         { model with
               RegularDefinitionText = kind, name, body },
@@ -152,7 +97,6 @@
         Cmd.none
 
     | SetProjectIdText id ->
->>>>>>> 46dfe1df
         { model with
               Project = { model.Project with Id = id } },
         Cmd.none
@@ -188,55 +132,12 @@
                 .ConfirmButton(false)
                 .Type(AlertType.Info)
 
-<<<<<<< HEAD
-// View
-let regularDefinitionBox (model: Model) (dispatch: Msg -> unit) =
-    Html.div [
-        Bulma.textarea [
-            prop.rows 30
-            prop.value model.RegularDefinitionText
-            prop.placeholder "Informe as expressões regulares"
-            prop.onChange (fun x -> SetRegularDefinitionText x |> dispatch)
-=======
         model,
         Cmd.batch [
             SweetAlert.Run(toastAlert)
             Cmd.OfAsync.either api.loadProject id LoadedProject GotError
->>>>>>> 46dfe1df
-        ]
-
-<<<<<<< HEAD
-let tokensBox (model: Model) (dispatch: Msg -> unit) =
-    Html.div [
-        Bulma.textarea [
-            prop.rows 9
-            prop.value model.TokenText
-            prop.placeholder "Informe os tokens"
-            prop.onChange (fun x -> SetTokenText x |> dispatch)
-        ]
-        Bulma.textarea [
-            prop.className "tokenMiddle"
-            prop.rows 9
-            prop.value model.TokenKeyWord
-            prop.placeholder "Informe as Palavras chave"
-            prop.onChange (fun x -> SetTokenKeyWord x |> dispatch)
-        ]
-        Bulma.textarea [
-            prop.rows 9
-            prop.value model.TokenIgnore
-            prop.placeholder "Informar campos a Ignorar"
-            prop.onChange (fun x -> SetTokenIgnore x |> dispatch)
-        ]
-    ]
-
-let simulatorBox (model: Model) (dispatch: Msg -> unit) =
-    Html.div [
-        Bulma.textarea [
-            prop.rows 30
-            prop.value model.SimulationText
-            prop.placeholder "Insira o texto para simulação"
-            prop.onChange (fun x -> SetSimulationText x |> dispatch)
-=======
+        ]
+
     | LoadedProject project ->
         let toastAlert =
             ToastAlert(sprintf "projeto para \"%s\" foi carregado" project.Id)
@@ -446,7 +347,6 @@
                     ]
                 ]
             ]
->>>>>>> 46dfe1df
         ]
 
     // when displaying, we want fragments, separators, then tokens by descending priority
