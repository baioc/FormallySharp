<<<<<<< HEAD
.hero-body {
}


.hero {
    background-color: #08BDEA;
    align-items: stretch;
    display: block;
}

.container {
    display: grid;
}

.column-odd {
    background-color: #1B87A2;
}

hr {
    background-color: whitesmoke;
    margin-top: 10px;
}

.title {
    color: whitesmoke;
}

table, td, th {
    width: 100%;
    margin-top: 20px;
    background-color: #096981;
    border: 1px solid black;
    text-align: center;
    padding: 0 20px 0 20px;
}

th {
    color: whitesmoke !important;
}

td {
    background-color: #1695b4;
    color: black !important
}

.buttons {
    align-items: center;
}

.tokenMiddle {
    margin-top: 12px;
    margin-bottom: 12px;
}
=======
>>>>>>> 46dfe1df
<|MERGE_RESOLUTION|>--- conflicted
+++ resolved
@@ -1,7 +1,5 @@
-<<<<<<< HEAD
 .hero-body {
 }
-
 
 .hero {
     background-color: #08BDEA;
@@ -51,6 +49,4 @@
 .tokenMiddle {
     margin-top: 12px;
     margin-bottom: 12px;
-}
-=======
->>>>>>> 46dfe1df
+}