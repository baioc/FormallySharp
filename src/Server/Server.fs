--- conflicted
+++ resolved
@@ -19,7 +19,6 @@
         let connStr = "Filename=FormallySharp.db;mode=Exclusive"
         new LiteDatabase(connStr, mapper)
 
-<<<<<<< HEAD
     let mutable input = Input.create("","","","","")
 
     let mutable regularDefinitionsMap = Map.empty
@@ -27,6 +26,8 @@
     let mutable tokensMap = Map.empty
 
     let simulationArray = ResizeArray<_>()
+
+    let projects = database.GetCollection<Project> "projects"
 
     member __.GetOutputs() = 
         List.ofSeq outputs
@@ -64,9 +65,6 @@
         simulationArray.Add word
         Ok()
 
-=======
-    let projects = database.GetCollection<Project> "projects"
-
     /// Retrieves a project by its identifier.
     member __.GetProject(id) =
         projects.findOne <@ fun project -> project.Id = id @>
@@ -74,64 +72,65 @@
     /// Saves a project to the database. Always overwrites.
     member __.SaveProject(project: Project) =
         projects.Insert(project)
->>>>>>> 46dfe1df
+
 
 let storage = Storage()
 
 
 let api =
-<<<<<<< HEAD
-    { getOutputs = 
-            fun () -> 
-                async { 
-                    return storage.GetOutputs() 
-                }
+    // DEIXA AQUI POR ENQUANTO PLEASE:
+    // { getOutputs = 
+    //         fun () -> 
+    //             async { 
+    //                 return storage.GetOutputs() 
+    //             }
 
-      addOutput =
-            fun output ->
-                async {
-                    match storage.AddOutput output with
-                    | Ok () -> return output
-                    | Error e -> return failwith e
-                } 
+    //   addOutput =
+    //         fun output ->
+    //             async {
+    //                 match storage.AddOutput output with
+    //                 | Ok () -> return output
+    //                 | Error e -> return failwith e
+    //             } 
 
-      setInput = 
-            fun input ->
-                async {
-                    storage.SetInput(input) |> ignore
-                    let regularDefinitions = List.ofArray(System.String.Concat(input.RegularDefinition.Split(' ')).Split('\n'))
-                    for regularDefinition in regularDefinitions do 
-                        let text = List.ofArray(regularDefinition.Split(':'))
-                        storage.PutRegularDefinition(text.Head, text.Item(1))
-                    let tokens = List.ofArray(System.String.Concat(input.Token.Split(' ')).Split('\n'))
-                    for token in tokens do
-                        let key, value = Converter.convertTokenToRegexp(token, storage.GetRegularDefinitionsMap())
-                        storage.PutToken(key, value)
-                    let keyWords = List.ofArray(System.String.Concat(input.TokenKeyWord.Split(' ')).Split('\n'))
-                    for keyWord in keyWords do
-                        let key, value = Converter.convertRegularDefinitionTextToRegexp(keyWord)
-                        if(storage.ContainsToken(key)) then
-                            let mutable newValue = Regexp.empty
-                            newValue <- (storage.GetToken(key) + value)
-                            storage.PutToken(key, newValue)
-                        else
-                            storage.PutToken(key, value)
-                    let skipWords = List.ofArray(System.String.Concat(input.TokenIgnore.Split(' ')).Split('\n'))
-                    for skipWord in skipWords do
-                        let __, value = Converter.convertTokenToRegexp(skipWord, storage.GetRegularDefinitionsMap())
-                        let mutable key = "remove"
-                        storage.PutToken(key, value)
-                    let simulation = List.ofArray(System.String.Concat(input.Simulation.Split(' ')).Split('\n'))
-                    for word in simulation do
-                        storage.AddSimulationArray(word) |> ignore
-                    return storage.GetOutputs() 
-                }
-    }
-=======
+    //   setInput = 
+    //         fun input ->
+    //             async {
+    //                 storage.SetInput(input) |> ignore
+    //                 let regularDefinitions = List.ofArray(System.String.Concat(input.RegularDefinition.Split(' ')).Split('\n'))
+    //                 for regularDefinition in regularDefinitions do 
+    //                     let text = List.ofArray(regularDefinition.Split(':'))
+    //                     storage.PutRegularDefinition(text.Head, text.Item(1))
+    //                 let tokens = List.ofArray(System.String.Concat(input.Token.Split(' ')).Split('\n'))
+    //                 for token in tokens do
+    //                     let key, value = Converter.convertTokenToRegexp(token, storage.GetRegularDefinitionsMap())
+    //                     storage.PutToken(key, value)
+    //                 let keyWords = List.ofArray(System.String.Concat(input.TokenKeyWord.Split(' ')).Split('\n'))
+    //                 for keyWord in keyWords do
+    //                     let key, value = Converter.convertRegularDefinitionTextToRegexp(keyWord)
+    //                     if(storage.ContainsToken(key)) then
+    //                         let mutable newValue = Regexp.empty
+    //                         newValue <- (storage.GetToken(key) + value)
+    //                         storage.PutToken(key, newValue)
+    //                     else
+    //                         storage.PutToken(key, value)
+    //                 let skipWords = List.ofArray(System.String.Concat(input.TokenIgnore.Split(' ')).Split('\n'))
+    //                 for skipWord in skipWords do
+    //                     let __, value = Converter.convertTokenToRegexp(skipWord, storage.GetRegularDefinitionsMap())
+    //                     let mutable key = "remove"
+    //                     storage.PutToken(key, value)
+    //                 let simulation = List.ofArray(System.String.Concat(input.Simulation.Split(' ')).Split('\n'))
+    //                 for word in simulation do
+    //                     storage.AddSimulationArray(word) |> ignore
+    //                 return storage.GetOutputs() 
+    //             }
+    // }
+
     { generateLexer = fun spec -> async { return Lexer.make spec }
       saveProject = fun project -> async { return storage.SaveProject(project) |> ignore }
-      loadProject = fun id -> async { return storage.GetProject(id) } }
->>>>>>> 46dfe1df
+      loadProject = fun id -> async { return storage.GetProject(id) } 
+      }
+
 
 let webApp =
     Remoting.createApi ()
