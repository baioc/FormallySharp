--- conflicted
+++ resolved
@@ -31,7 +31,6 @@
 
     let projects = database.GetCollection<Project> "projects"
 
-<<<<<<< HEAD
     member __.GetOutputs() = 
         List.ofSeq outputs
 
@@ -68,10 +67,7 @@
         simulationArray.Add word
         Ok()
 
-    /// Retrieves a project by its identifier.
-=======
     /// Retrieves a project by its identifier, raising an error when not found.
->>>>>>> e067720e
     member __.GetProject(id) =
         projects.findOne <@ fun project -> project.Id = id @>
 
@@ -135,15 +131,8 @@
     // }
 
     { generateLexer = fun spec -> async { return Lexer.make spec }
-<<<<<<< HEAD
-      saveProject = fun project -> async { return storage.SaveProject(project) |> ignore }
-      loadProject = fun id -> async { return storage.GetProject(id) } 
-      }
-
-=======
       saveProject = fun project -> async { return storage.SaveProject(project) }
       loadProject = fun id -> async { return storage.GetProject(id) } }
->>>>>>> e067720e
 
 let webApp =
     Remoting.createApi ()
