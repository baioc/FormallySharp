module Shared.Tests

#if FABLE_COMPILER
open Fable.Mocha
#else
open Expecto
#endif

open Formally.Regular
open Shared


[<RequireQualifiedAccess>]
module Shared =
    open Formally.Automata.Tests
    open Formally.Regular.Tests
    open Formally.Converter.Tests
    open Formally.ContextFree.Tests

    let tests = testList "Shared" [
        // internal libraries
        Automaton.tests
        Regexp.tests
        Nfa.tests
        Converter.tests
<<<<<<< HEAD
        Dpda.tests
=======
        Grammar.tests
>>>>>>> b8209f6a

        // shared application-specific logic
        testList "Business Logic" [
            testCase "Identifier validation" <| fun _ ->
                let message = "Should have been able to (in)validate identifier"
                Expect.isTrue (Identifier.isValid "test") message
                Expect.isTrue (Identifier.isValid "TEST") message
                Expect.isTrue (Identifier.isValid "_123_TeST") message
                Expect.isFalse (Identifier.isValid "a<te\"st_'>#1323") message
                Expect.isFalse (Identifier.isValid "") message

            testCase "Lexer compilation and execution" <| fun _ ->
                let x, y = Regexp.singleton 'x', Regexp.singleton 'y'
                let xs = !* x
                let xxy = x * (x + y) * (!? y)
                let lexer =
                    (Lexer.make << Map.ofSeq) [
                        "WS", Separator <| UserRegexp(@"\s", Regexp.ofSet " \t\n")
                        "Xs", TokenClass(UserRegexp(@"x*", xs), 0)
                        "XXY", TokenClass(UserRegexp(@"x(x|y)y?", xxy), 1)
                    ]
                let tokenize input = Lexer.tokenize lexer input |> List.ofSeq
                Expect.equal (tokenize "") [] "Should not tokenize on empty input"
                Expect.equal
                    (tokenize "xxxxxx")
                    [ Ok { Token = "Xs"; Lexeme = "xxxxxx"; Position = 0u } ]
                    "Should have applied the maximal munch rule"
                Expect.equal
                    (tokenize "xx")
                    [ Ok { Token = "XXY"; Lexeme = "xx"; Position = 0u } ]
                    "Should have considered priority and alternative accept"
                Expect.equal
                    (tokenize "xyxy")
                    [ Ok { Token = "XXY"; Lexeme = "xy"; Position = 0u }
                      Ok { Token = "XXY"; Lexeme = "xy"; Position = 2u } ]
                    "Should work without separator when one isn't needed"
                Expect.equal
                    (tokenize "xx xxxxy")
                    [ Ok { Token = "XXY"; Lexeme = "xx"; Position = 0u }
                      Ok { Token = "Xs"; Lexeme = "xxxx"; Position = 3u }
                      Error { String = "y"; Position = 7u } ]
                    "Should respect separator and not backtrack on error"
        ]
    ]<|MERGE_RESOLUTION|>--- conflicted
+++ resolved
@@ -23,11 +23,8 @@
         Regexp.tests
         Nfa.tests
         Converter.tests
-<<<<<<< HEAD
+        Grammar.tests
         Dpda.tests
-=======
-        Grammar.tests
->>>>>>> b8209f6a
 
         // shared application-specific logic
         testList "Business Logic" [
